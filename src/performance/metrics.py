--- conflicted
+++ resolved
@@ -173,7 +173,6 @@
             'Historical VaR (95%)': self.calculate_var(asset_index, confidence_level=0.95)
         }
 
-<<<<<<< HEAD
 
     def calculate_switch_performance(asset_indices, frequency):
         
@@ -209,55 +208,6 @@
         }
 
 
-
-    # def calculate_switch_performance(self, strategy, market_data, compositions, start_date, end_date):
-    #     correct_switches = 0
-    #     incorrect_switches = 0
-    #     correct_switch_performance = 0
-    #     incorrect_switch_performance = 0
-    #     total_switches = 0
-        
-    #     date = start_date
-    #     end_date = end_date
-
-    #     while date < end_date:
-    #         next_date = Utilities.get_rebalancing_date(date, sign=1, frequency=strategy.frequency, rebalance_at=strategy.rebalance_at)
-
-    #         if next_date > end_date:
-    #             break
-            
-    #         low_decile, _ = LowVolatilityDecileStrategy(strategy.frequency, strategy.rebalance_at, strategy.weights_type).generate_signals(market_data, compositions, date, end_date)
-    #         high_decile, _ = HighVolatilityDecileStrategy(strategy.frequency, strategy.rebalance_at, strategy.weights_type).generate_signals(market_data, compositions, date, end_date)
-    #         slope = strategy._build_slope(market_data, low_decile, high_decile, date, strategy.frequency, strategy.rebalance_at)
-            
-    #         if Estimation.is_slope_positive_or_negative(slope, alpha=SLOPE_ALPHA, pos_or_neg='pos'):
-    #             signal = 'High'
-    #         else:
-    #             signal = 'Low'
-            
-    #         if signal == strategy.ptf_hold.get(next_date, 'Low'):
-    #             correct_switches += 1
-    #             correct_switch_performance += (market_data[signal].loc[next_date] / market_data[signal].loc[date] - 1) * 100
-    #         else:
-    #             incorrect_switches += 1
-    #             incorrect_switch_performance += (market_data[signal].loc[next_date] / market_data[signal].loc[date] - 1) * 100
-                
-    #         total_switches += 1
-    #         date = next_date
-        
-    #     correct_switch_percentage = (correct_switches / total_switches) * 100 if total_switches > 0 else 0
-    #     incorrect_switch_percentage = (incorrect_switches / total_switches) * 100 if total_switches > 0 else 0
-    #     correct_switch_avg_performance = correct_switch_performance / correct_switches if correct_switches > 0 else 0
-    #     incorrect_switch_avg_performance = incorrect_switch_performance / incorrect_switches if incorrect_switches > 0 else 0
-        
-    #     return {
-    #         'Correct Switch Percentage': correct_switch_percentage,
-    #         'Incorrect Switch Percentage': incorrect_switch_percentage,
-    #         'Correct Switch Average Performance': correct_switch_avg_performance,
-    #         'Incorrect Switch Average Performance': incorrect_switch_avg_performance
-    #     }
-=======
->>>>>>> 2f7e4a47
 
     def _calc_good_bad_mkt_stats(self, asset_indices, start_date, end_date, frequency, rebalance_at, ticker):
         index_returns = self.other_data[ticker].pct_change().dropna()
